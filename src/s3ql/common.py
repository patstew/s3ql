'''
common.py - this file is part of S3QL (http://s3ql.googlecode.com)

Copyright (C) 2008-2009 Nikolaus Rath <Nikolaus@rath.org>

This program can be distributed under the terms of the GNU GPLv3.
'''

from __future__ import division, print_function, absolute_import

import hashlib
import os
import stat
import sys
import threading
import traceback
import time
from functools import wraps
import cPickle as pickle
from llfuse import ROOT_INODE
<<<<<<< HEAD
import logging
=======
from .backends.common import NoSuchObject

__all__ = ["get_bucket_cachedir", 'sha256_fh', 'add_stdout_logging',
           "get_credentials", "get_dbfile", "inode_for_path", "get_path",
           "ROOT_INODE", "ExceptionStoringThread", 'retry', 'LoggerFilter',
           "EmbeddedException", 'CTRL_NAME', 'CTRL_INODE', 'unlock_bucket',
           'QuietError', 'get_backend', 'setup_excepthook',
           'cycle_metadata', 'restore_metadata', 'dump_metadata', 
           'setup_logging', 'AsyncFn', 'init_tables', 'create_indices',
           'create_tables', 'get_seq_no' ]


AUTHINFO_BACKEND_PATTERN = r'^backend\s+(\S+)\s+machine\s+(\S+)\s+login\s+(\S+)\s+password\s+(.+)$'
AUTHINFO_BUCKET_PATTERN = r'^storage-url\s+(\S+)\s+password\s+(.+)$'
>>>>>>> a6e32692

log = logging.getLogger('common')
        
def setup_logging(options):        
    root_logger = logging.getLogger()
    if root_logger.handlers:
        log.debug("Logging already initialized.")
        return
        
    stdout_handler = add_stdout_logging(options.quiet)
    if hasattr(options, 'log') and options.log:
        root_logger.addHandler(options.log)
        debug_handler = options.log  
    else:
        debug_handler = stdout_handler
    setup_excepthook()
    
    if options.debug:
        root_logger.setLevel(logging.DEBUG)
        debug_handler.setLevel(logging.NOTSET)
        if 'all' not in options.debug:
            # Adding the filter to the root logger has no effect.
            debug_handler.addFilter(LoggerFilter(options.debug, logging.INFO))
        logging.disable(logging.NOTSET)
    else:
        root_logger.setLevel(logging.INFO)
        logging.disable(logging.DEBUG)
        
    return stdout_handler 
 
                        
class LoggerFilter(object):
    """
    For use with the logging module as a message filter.
    
    This filter accepts all messages which have at least the specified
    priority *or* come from a configured list of loggers.
    """

    def __init__(self, acceptnames, acceptlevel):
        """Initializes a Filter object"""
        
        self.acceptlevel = acceptlevel
        self.acceptnames = [ x.lower() for x in acceptnames ]

    def filter(self, record):
        '''Determine if the log message should be printed'''

        if record.levelno >= self.acceptlevel:
            return True

        if record.name.lower() in self.acceptnames:
            return True

        return False
    
def add_stdout_logging(quiet=False):
    '''Add stdout logging handler to root logger'''

    root_logger = logging.getLogger()
    formatter = logging.Formatter('%(message)s') 
    handler = logging.StreamHandler()
    handler.setFormatter(formatter)
    if quiet:
        handler.setLevel(logging.WARN)
    else:
        handler.setLevel(logging.INFO)
    root_logger.addHandler(handler)
    return handler

RETRY_TIMEOUT=60*60*24
def retry(fn):
    '''Decorator for retrying a method on some exceptions
    
    If the decorated method raises an exception for which the instance's
    `_retry_on(exc)` method is true, the decorated method is called again at
    increasing intervals. If this persists for more than *timeout* seconds,
    the most-recently caught exception is re-raised.
    '''
    
    @wraps(fn)
    def wrapped(self, *a, **kw):    
        interval = 1/50
        waited = 0
        while True:
            try:
                return fn(self, *a, **kw)
            except Exception as exc:
                # Access to protected member ok
                #pylint: disable=W0212
                if not self._retry_on(exc):
                    raise
                if waited > RETRY_TIMEOUT:
                    log.error('%s.%s(*): Timeout exceeded, re-raising %r exception', 
                            self.__class__.__name__, fn.__name__, exc)
                    raise
                
                log.debug('%s.%s(*): trying again after %r exception:', 
                          self.__class__.__name__, fn.__name__, exc)
                
            time.sleep(interval)
            waited += interval
            if interval < 20*60:
                interval *= 2   
                
    # False positive
    #pylint: disable=E1101
    wrapped.__doc__ += '''
This method has been decorated and will automatically recall itself in
increasing intervals for up to s3ql.common.RETRY_TIMEOUT seconds if it raises an
exception for which the instance's `_retry_on` method returns True.
'''
              
    return wrapped 

<<<<<<< HEAD
=======
    from .backends import s3, local, ftp

    if use_ssl:
        log.warn('Warning: S3QL does not verify TLS/SSL server certificates.')
        
    if storage_url.startswith('local://'):
        conn = local.Connection()
        bucketname = storage_url[len('local://'):]

    elif storage_url.startswith('s3://'):
        (login, password) = get_backend_credentials(authfile, 's3', None)
        conn = s3.Connection(login, password, use_ssl)
        bucketname = storage_url[len('s3://'):]

    elif storage_url.startswith('s3rr://'):
        log.warn('Warning: Using S3 reduced redundancy storage (S3) is *not* recommended!')
        (login, password) = get_backend_credentials(authfile, 's3', None)
        conn = s3.Connection(login, password, use_ssl, reduced_redundancy=True)
        bucketname = storage_url[len('s3rr://'):]

    else:
        pat = r'^([a-z]+)://([a-zA-Z0-9.-]+)(?::([0-9]+))?(/[a-zA-Z0-9./_-]+)$'
        match = re.match(pat, storage_url)
        if not match:
            raise QuietError('Invalid storage url: %r' % storage_url)
        (backend, host, port, bucketname) = match.groups()
        (login, password) = get_backend_credentials(authfile, backend, host)

        if backend == 'ftp' and not use_ssl:
            conn = ftp.Connection(host, port, login, password)
        elif backend == 'ftps':
            conn = ftp.TLSConnection(host, port, login, password)
        elif backend == 'sftp':
            from .backends import sftp
            conn = sftp.Connection(host, port, login, password)
        else:
            raise QuietError('Unknown backend: %s' % backend)

    try:
        yield (conn, bucketname)
    finally:
        conn.close()
>>>>>>> a6e32692

def get_seq_no(bucket):
    '''Get current metadata sequence number'''
       
    from s3ql.backends.local import Bucket as LocalBucket
    from .backends.common import NoSuchObject
    
    seq_nos = list(bucket.list('s3ql_seq_no_')) 
    if (not seq_nos or
        (isinstance(bucket, LocalBucket) and
         (seq_nos[0].endswith('.meta') or seq_nos[0].endswith('.dat')))): 
        raise QuietError('Old file system revision, please run `s3qladm upgrade` first.')
    
    seq_nos = [ int(x[len('s3ql_seq_no_'):]) for x in seq_nos ]
    seq_no = max(seq_nos) 
    for i in [ x for x in seq_nos if x < seq_no - 10 ]:
        try:
            del bucket['s3ql_seq_no_%d' % i ]
        except NoSuchObject:
            pass # Key list may not be up to date
        
    return seq_no   

def cycle_metadata(bucket):
    from .backends.common import NoSuchObject
    
    for i in reversed(range(10)):
        try:
            bucket.copy("s3ql_metadata_bak_%d" % i, "s3ql_metadata_bak_%d" % (i + 1))
        except NoSuchObject:
            pass
                
    bucket.copy("s3ql_metadata", "s3ql_metadata_bak_0")             

def dump_metadata(ofh, conn):
    pickler = pickle.Pickler(ofh, 2)
    bufsize = 256
    buf = range(bufsize)
    tables_to_dump = [('objects', 'id'), ('blocks', 'id'),
                      ('inode_blocks', 'inode, blockno'),
                      ('inodes', 'id'), ('symlink_targets', 'inode'),
                      ('names', 'id'), ('contents', 'parent_inode, name_id'),
                      ('ext_attributes', 'inode, name')]

    columns = dict()
    for (table, _) in tables_to_dump:
        columns[table] = list()
        for row in conn.query('PRAGMA table_info(%s)' % table):
            columns[table].append(row[1])

    pickler.dump((tables_to_dump, columns))
    
    for (table, order) in tables_to_dump:
        log.info('Saving %s' % table)
        pickler.clear_memo()
        i = 0
        for row in conn.query('SELECT %s FROM %s ORDER BY %s' 
                              % (','.join(columns[table]), table, order)):
            buf[i] = row
            i += 1
            if i == bufsize:
                pickler.dump(buf)
                pickler.clear_memo()
                i = 0

        if i != 0:
            pickler.dump(buf[:i])
        
        pickler.dump(None)


def restore_metadata(ifh, conn):

    unpickler = pickle.Unpickler(ifh)
    (to_dump, columns) = unpickler.load()
    create_tables(conn)
    for (table, _) in to_dump:
        log.info('Loading %s', table)
        col_str = ', '.join(columns[table])
        val_str = ', '.join('?' for _ in columns[table])
        sql_str = 'INSERT INTO %s (%s) VALUES(%s)' % (table, col_str, val_str)
        while True:
            buf = unpickler.load()
            if not buf:
                break
            for row in buf:
                conn.execute(sql_str, row)

    conn.execute('ANALYZE')
    
class QuietError(Exception):
    '''
    QuietError is the base class for exceptions that should not result
    in a stack trace being printed.
    
    It is typically used for exceptions that are the result of the user
    supplying invalid input data. The exception argument should be a
    string containing sufficient information about the problem.
    '''
    
    def __init__(self, msg=''):
        super(QuietError, self).__init__()
        self.msg = msg

    def __str__(self):
        return self.msg

def setup_excepthook():
    '''Modify sys.excepthook to log exceptions
    
    Also makes sure that exceptions derived from `QuietException`
    do not result in stacktraces.
    '''
    
    def excepthook(type_, val, tb):
        root_logger = logging.getLogger()
        if isinstance(val, QuietError):
            root_logger.error(val.msg)
        else:
            root_logger.error('Uncaught top-level exception', 
                              exc_info=(type_, val, tb))
            
    sys.excepthook = excepthook 
    
def inode_for_path(path, conn):
    """Return inode of directory entry at `path`
    
     Raises `KeyError` if the path does not exist.
    """
    from .database import NoSuchRowError
    
    if not isinstance(path, bytes):
        raise TypeError('path must be of type bytes')

    # Remove leading and trailing /
    path = path.lstrip(b"/").rstrip(b"/")

    # Traverse
    inode = ROOT_INODE
    for el in path.split(b'/'):
        try:
            inode = conn.get_val("SELECT inode FROM contents_v WHERE name=? AND parent_inode=?", 
                                 (el, inode))
        except NoSuchRowError:
            raise KeyError('Path %s does not exist' % path)

    return inode

def get_path(id_, conn, name=None):
    """Return a full path for inode `id_`.
    
    If `name` is specified, it is appended at the very end of the
    path (useful if looking up the path for file name with parent
    inode).
    """

    if name is None:
        path = list()
    else:
        if not isinstance(name, bytes):
            raise TypeError('name must be of type bytes')
        path = [ name ]

    maxdepth = 255
    while id_ != ROOT_INODE:
        # This can be ambiguous if directories are hardlinked
        (name2, id_) = conn.get_row("SELECT name, parent_inode FROM contents_v "
                                    "WHERE inode=? LIMIT 1", (id_,))
        path.append(name2)
        maxdepth -= 1
        if maxdepth == 0:
            raise RuntimeError('Failed to resolve name "%s" at inode %d to path',
                               name, id_)

    path.append(b'')
    path.reverse()

    return b'/'.join(path)


def _escape(s):
    '''Escape '/', '=' and '\0' in s'''

    s = s.replace('=', '=3D')
    s = s.replace('/', '=2F')
    s = s.replace('\0', '=00')

    return s

def get_bucket_cachedir(storage_url, cachedir):
    if not os.path.exists(cachedir):
        os.mkdir(cachedir)
    return os.path.join(cachedir, _escape(storage_url))

# Name and inode of the special s3ql control file
CTRL_NAME = b'.__s3ql__ctrl__'
CTRL_INODE = 2

class ExceptionStoringThread(threading.Thread):
    def __init__(self):
        super(ExceptionStoringThread, self).__init__()
        self._exc_info = None
        self._joined = False

    def run_protected(self):
        pass
    
    def run(self):
        try:
            self.run_protected()
        except:
            # This creates a circular reference chain
            self._exc_info = sys.exc_info() 

    def join_get_exc(self):
        self._joined = True
        self.join()
        return self._exc_info

    def join_and_raise(self):
        '''Wait for the thread to finish, raise any occurred exceptions'''
        
        self._joined = True
        if self.is_alive():
            self.join()
      
        if self._exc_info is not None:
            # Break reference chain
            exc_info = self._exc_info
            self._exc_info = None
            raise EmbeddedException(exc_info, self.name)

    def __del__(self):
        if not self._joined:
            raise RuntimeError("ExceptionStoringThread instance was destroyed "
                               "without calling join_and_raise()!")


class AsyncFn(ExceptionStoringThread):
    def __init__(self, fn, *args, **kwargs):
        super(AsyncFn, self).__init__()
        self.target = fn
        self.args = args
        self.kwargs = kwargs
        
    def run_protected(self):
        self.target(*self.args, **self.kwargs)
                
class EmbeddedException(Exception):
    '''Encapsulates an exception that happened in a different thread
    '''

    def __init__(self, exc_info, threadname):
        super(EmbeddedException, self).__init__()
        self.exc_info = exc_info
        self.threadname = threadname
        
        log.error('Thread %s terminated with exception:\n%s',
                  self.threadname, ''.join(traceback.format_exception(*self.exc_info)))               

    def __str__(self):
        return ''.join(['caused by an exception in thread %s.\n' % self.threadname,
                       'Original/inner traceback (most recent call last): \n' ] +  
                       traceback.format_exception(*self.exc_info))


def sha256_fh(fh):
    fh.seek(0)
    
    # Bogus error about hashlib not having a sha256 member
    #pylint: disable=E1101
    sha = hashlib.sha256()

    while True:
        buf = fh.read(128 * 1024)
        if not buf:
            break
        sha.update(buf)

    return sha.digest()

def init_tables(conn):
    # Insert root directory
    timestamp = time.time() - time.timezone
    conn.execute("INSERT INTO inodes (id,mode,uid,gid,mtime,atime,ctime,refcount) "
                 "VALUES (?,?,?,?,?,?,?,?)",
                   (ROOT_INODE, stat.S_IFDIR | stat.S_IRUSR | stat.S_IWUSR | stat.S_IXUSR
                   | stat.S_IRGRP | stat.S_IXGRP | stat.S_IROTH | stat.S_IXOTH,
                    os.getuid(), os.getgid(), timestamp, timestamp, timestamp, 1))

    # Insert control inode, the actual values don't matter that much 
    conn.execute("INSERT INTO inodes (id,mode,uid,gid,mtime,atime,ctime,refcount) "
                 "VALUES (?,?,?,?,?,?,?,?)",
                 (CTRL_INODE, stat.S_IFIFO | stat.S_IRUSR | stat.S_IWUSR,
                  0, 0, timestamp, timestamp, timestamp, 42))

    # Insert lost+found directory
    inode = conn.rowid("INSERT INTO inodes (mode,uid,gid,mtime,atime,ctime,refcount) "
                       "VALUES (?,?,?,?,?,?,?)",
                       (stat.S_IFDIR | stat.S_IRUSR | stat.S_IWUSR | stat.S_IXUSR,
                        os.getuid(), os.getgid(), timestamp, timestamp, timestamp, 1))
    name_id = conn.rowid('INSERT INTO names (name, refcount) VALUES(?,?)',
                         (b'lost+found', 1))
    conn.execute("INSERT INTO contents (name_id, inode, parent_inode) VALUES(?,?,?)",
                 (name_id, inode, ROOT_INODE))

def create_tables(conn): 
    # Table of storage objects
    # Refcount is included for performance reasons
    conn.execute("""
    CREATE TABLE objects (
        id        INTEGER PRIMARY KEY AUTOINCREMENT,
        refcount  INT NOT NULL, 
        compr_size INT  
    )""")

    # Table of known data blocks
    # Refcount is included for performance reasons
    conn.execute("""
    CREATE TABLE blocks (
        id        INTEGER PRIMARY KEY,
        hash      BLOB(16) UNIQUE,
        refcount  INT NOT NULL,
        size      INT NOT NULL,    
        obj_id    INTEGER NOT NULL REFERENCES objects(id)
    )""")
                
    # Table with filesystem metadata
    # The number of links `refcount` to an inode can in theory
    # be determined from the `contents` table. However, managing
    # this separately should be significantly faster (the information
    # is required for every getattr!)
    conn.execute("""
    CREATE TABLE inodes (
        -- id has to specified *exactly* as follows to become
        -- an alias for the rowid.
        id        INTEGER PRIMARY KEY,
        uid       INT NOT NULL,
        gid       INT NOT NULL,
        mode      INT NOT NULL,
        mtime     REAL NOT NULL,
        atime     REAL NOT NULL,
        ctime     REAL NOT NULL,
        refcount  INT NOT NULL,
        size      INT NOT NULL DEFAULT 0,
        rdev      INT NOT NULL DEFAULT 0,
        locked    BOOLEAN NOT NULL DEFAULT 0,
        
        -- id of first block (blockno == 0)
        -- since most inodes have only one block, we can make the db 20%
        -- smaller by not requiring a separate inode_blocks row for these
        -- cases. 
        block_id  INT REFERENCES blocks(id)
    )""")

    # Further Blocks used by inode (blockno >= 1)
    conn.execute("""
    CREATE TABLE inode_blocks (
        inode     INTEGER NOT NULL REFERENCES inodes(id),
        blockno   INT NOT NULL,
        block_id    INTEGER NOT NULL REFERENCES blocks(id),
        PRIMARY KEY (inode, blockno)
    )""")
    
    # Symlinks
    conn.execute("""
    CREATE TABLE symlink_targets (
        inode     INTEGER PRIMARY KEY REFERENCES inodes(id),
        target    BLOB NOT NULL
    )""")
    
    # Names of file system objects
    conn.execute("""
    CREATE TABLE names (
        id     INTEGER PRIMARY KEY,
        name   BLOB NOT NULL,
        refcount  INT NOT NULL,
        UNIQUE (name)
    )""")

    # Table of filesystem objects
    # rowid is used by readdir() to restart at the correct position
    conn.execute("""
    CREATE TABLE contents (
        rowid     INTEGER PRIMARY KEY AUTOINCREMENT,
        name_id   INT NOT NULL REFERENCES names(id),
        inode     INT NOT NULL REFERENCES inodes(id),
        parent_inode INT NOT NULL REFERENCES inodes(id),
        
        UNIQUE (parent_inode, name_id)
    )""")

    # Extended attributes
    conn.execute("""
    CREATE TABLE ext_attributes (
        inode     INTEGER NOT NULL REFERENCES inodes(id),
        name      BLOB NOT NULL,
        value     BLOB NOT NULL,
 
        PRIMARY KEY (inode, name)               
    )""")

    # Shortcurts
    conn.execute("""
    CREATE VIEW contents_v AS
    SELECT * FROM contents JOIN names ON names.id = name_id       
    """)    
    
    conn.execute("""
    CREATE VIEW inode_blocks_v AS
    SELECT * FROM inode_blocks
    UNION
    SELECT id as inode, 0 as blockno, block_id FROM inodes WHERE block_id IS NOT NULL       
    """)        <|MERGE_RESOLUTION|>--- conflicted
+++ resolved
@@ -18,24 +18,7 @@
 from functools import wraps
 import cPickle as pickle
 from llfuse import ROOT_INODE
-<<<<<<< HEAD
 import logging
-=======
-from .backends.common import NoSuchObject
-
-__all__ = ["get_bucket_cachedir", 'sha256_fh', 'add_stdout_logging',
-           "get_credentials", "get_dbfile", "inode_for_path", "get_path",
-           "ROOT_INODE", "ExceptionStoringThread", 'retry', 'LoggerFilter',
-           "EmbeddedException", 'CTRL_NAME', 'CTRL_INODE', 'unlock_bucket',
-           'QuietError', 'get_backend', 'setup_excepthook',
-           'cycle_metadata', 'restore_metadata', 'dump_metadata', 
-           'setup_logging', 'AsyncFn', 'init_tables', 'create_indices',
-           'create_tables', 'get_seq_no' ]
-
-
-AUTHINFO_BACKEND_PATTERN = r'^backend\s+(\S+)\s+machine\s+(\S+)\s+login\s+(\S+)\s+password\s+(.+)$'
-AUTHINFO_BUCKET_PATTERN = r'^storage-url\s+(\S+)\s+password\s+(.+)$'
->>>>>>> a6e32692
 
 log = logging.getLogger('common')
         
@@ -151,52 +134,6 @@
               
     return wrapped 
 
-<<<<<<< HEAD
-=======
-    from .backends import s3, local, ftp
-
-    if use_ssl:
-        log.warn('Warning: S3QL does not verify TLS/SSL server certificates.')
-        
-    if storage_url.startswith('local://'):
-        conn = local.Connection()
-        bucketname = storage_url[len('local://'):]
-
-    elif storage_url.startswith('s3://'):
-        (login, password) = get_backend_credentials(authfile, 's3', None)
-        conn = s3.Connection(login, password, use_ssl)
-        bucketname = storage_url[len('s3://'):]
-
-    elif storage_url.startswith('s3rr://'):
-        log.warn('Warning: Using S3 reduced redundancy storage (S3) is *not* recommended!')
-        (login, password) = get_backend_credentials(authfile, 's3', None)
-        conn = s3.Connection(login, password, use_ssl, reduced_redundancy=True)
-        bucketname = storage_url[len('s3rr://'):]
-
-    else:
-        pat = r'^([a-z]+)://([a-zA-Z0-9.-]+)(?::([0-9]+))?(/[a-zA-Z0-9./_-]+)$'
-        match = re.match(pat, storage_url)
-        if not match:
-            raise QuietError('Invalid storage url: %r' % storage_url)
-        (backend, host, port, bucketname) = match.groups()
-        (login, password) = get_backend_credentials(authfile, backend, host)
-
-        if backend == 'ftp' and not use_ssl:
-            conn = ftp.Connection(host, port, login, password)
-        elif backend == 'ftps':
-            conn = ftp.TLSConnection(host, port, login, password)
-        elif backend == 'sftp':
-            from .backends import sftp
-            conn = sftp.Connection(host, port, login, password)
-        else:
-            raise QuietError('Unknown backend: %s' % backend)
-
-    try:
-        yield (conn, bucketname)
-    finally:
-        conn.close()
->>>>>>> a6e32692
-
 def get_seq_no(bucket):
     '''Get current metadata sequence number'''
        
